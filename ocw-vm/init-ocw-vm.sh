--- conflicted
+++ resolved
@@ -47,17 +47,13 @@
 
 # Copy the Easy-OCW install script for Ubuntu
 cp climate/easy-ocw/install-ubuntu-12_04.sh .
-<<<<<<< HEAD
 # Copy the requirements files for conda and pip used by Easy-OCW
 cp climate/easy-ocw/*.txt .
 
-bash install-ubuntu-12_04.sh -q
-=======
 bash install-ubuntu-12_04.sh -q
 
 # Set symlink for the UI frontend code
 cd climate/ocw-ui/backend
 ln -s ../frontend/app app
 
-cd
->>>>>>> 2afe2cd5
+cd