--- conflicted
+++ resolved
@@ -20,38 +20,33 @@
 
 # Package data
 # ------------
-
-_name         = 'ocw'
-_version      = '0.5'
-_description  = 'Apache Open Climate Workbench'
-_url          = 'http://climate.apache.org/'
-_downloadURL  = 'http://pypi.python.org/pypi/ocw/'
 _author       = 'Apache Open Climate Workbench'
 _authorEmail  = 'dev@climate.apache.org'
-_license      = 'Apache License, Version 2.0'
-_namespaces   = []
-_testSuite    = 'ocw.tests'
-_zipSafe      = True
-_keywords     = ['climate analysis', 'workbench', 'rebinning', 'metrics', 'computation', 'visualization']
-_requirements = []
 _classifiers  = [
     'Environment :: Console',
-    'Environment :: No Input/Output (Daemon)',
     'Intended Audience :: Developers',
     'Intended Audience :: Information Technology',
     'Intended Audience :: Science/Research',
-    'Topic :: Database :: Front-Ends',
-    'Topic :: Internet :: WWW/HTTP :: Dynamic Content',
-    'Topic :: Internet :: WWW/HTTP :: HTTP Servers',
     'Topic :: Scientific/Engineering',
     'Development Status :: 5 - Production/Stable',
-    'Environment :: Web Environment',
     'License :: OSI Approved :: Apache Software License',
     'Operating System :: OS Independent',
     'Programming Language :: Python',
     'Topic :: Internet :: WWW/HTTP',
     'Topic :: Software Development :: Libraries :: Python Modules',
 ]
+_description  = 'Apache Open Climate Workbench'
+_downloadURL  = 'http://pypi.python.org/pypi/ocw/'
+_requirements = []
+_keywords     = ['climate analysis', 'workbench', 'rebinning', 'metrics', 'computation', 'visualization']
+_license      = 'Apache License, Version 2.0'
+_long_description    = 'The Apache Open Climate Workbench provides tools for the evaluation and analysis of climate models.'
+_name         = 'ocw'
+_namespaces   = []
+_testSuite    = 'ocw.tests'
+_url          = 'http://climate.apache.org/'
+_version      = '1.0.0'
+_zipSafe      = True
 
 # Setup Metadata
 # --------------
@@ -67,7 +62,6 @@
 open('doc.txt', 'w').write(_longDescription)
 
 setup(
-<<<<<<< HEAD
     author=_author,
     author_email=_authorEmail,
     classifiers=_classifiers,
@@ -81,18 +75,9 @@
     name=_name,
     namespace_packages=_namespaces,
     packages=find_packages(),
+    #_packages     = ['ocw', 'ocw.data_source', 'ocw.tests', 'ocw.esgf']
     test_suite=_testSuite,
     url=_url,
     version=_version,
     zip_safe=_zipSafe,
-=======
-    name='Apache Open Climate Workbench',
-    version='1.0.0',
-    url='http://climate.apache.org/index.html',
-    author='Apache Open Climate Workbench',
-    author_email='dev@climate.apache.org',
-    packages=['ocw', 'ocw.data_source', 'ocw.tests', 'ocw.esgf'],
-    license='Apache License, Version 2.0',
-    long_description='The Apache Open Climate Workbench provides tools for the evaluation and analysis of climate models.'
->>>>>>> 29f6655c
 )