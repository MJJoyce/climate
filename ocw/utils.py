--- conflicted
+++ resolved
@@ -288,31 +288,17 @@
     :rtype: A tuple of two numpy arrays
     '''
 
-<<<<<<< HEAD
-    data = dataset
-=======
->>>>>>> a52932db
     if month_start > month_end:
         # Offset the original array so that the the first month
         # becomes month_start, note that this cuts off the first year of data
         offset = slice(month_start - 1, month_start - 13)
-<<<<<<< HEAD
-        reshape_data = reshape_monthly_to_annually(data[offset])
-        month_index = slice(0, 13 - month_start + month_end)
-    else:
-        # Since month_start <= month_end, just take a slice containing those months
-        reshape_data = reshape_monthly_to_annually(data)
-        month_index = slice(month_start - 1, month_end)
-        
-=======
         reshape_data = reshape_monthly_to_annually(dataset[offset])
         month_index = slice(0, 13 - month_start + month_end)
     else:
         # Since month_start <= month_end, just take a slice containing those months
         reshape_data = reshape_monthly_to_annually(dataset)
         month_index = slice(month_start - 1, month_end)
-    
->>>>>>> a52932db
+
     t_series = reshape_data[:, month_index].mean(axis=1)
     means = t_series.mean(axis=0)
     return t_series, means