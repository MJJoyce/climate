--- conflicted
+++ resolved
@@ -344,7 +344,6 @@
     
     return t_series
 
-<<<<<<< HEAD
 def get_temporal_overlap(dataset_array):
     ''' Find the maximum temporal overlap across the observation and model datasets
 
@@ -392,8 +391,6 @@
     subregion_array = ma.array(subregion_array, mask=mask_array) 
     return t_series, spatial_std, subregion_array
 
->>>>>>> CLIMATE-651
-=======
 def calc_area_weighted_spatial_average(dataset, area_weight=False):
     '''Calculate area weighted average of the values in OCW dataset
 
@@ -418,5 +415,4 @@
         else:
             spatial_average[it] = ma.average(dataset.values[it,:])
 
-    return spatial_average
->>>>>>> 3e9c310b
+    return spatial_average