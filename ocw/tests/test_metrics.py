--- conflicted
+++ resolved
@@ -229,43 +229,6 @@
         expected_result.fill(-300)
         np.testing.assert_array_equal(self.mean_bias.run(self.target_dataset,self.reference_dataset), expected_result)
 
-<<<<<<< HEAD
-class TestSpatialMeanOfTemporalMeanBias(unittest.TestCase):
-    '''Test the metrics.SpatialMeanOfTemporalMeanBias metric.'''
-    def setUp(self):
-        # Set metric.
-        self.metric = metrics.SpatialMeanOfTemporalMeanBias()
-        # Initialize reference dataset.
-        self.ref_lats = np.array([10, 20, 30, 40, 50])
-        self.ref_lons = np.array([5, 15, 25, 35, 45])
-        self.ref_times = np.array([dt.datetime(2000, x, 1)
-                                   for x in range(1, 13)])
-        self.ref_values = np.array(range(300)).reshape(12, 5, 5)
-        self.ref_variable = "ref"
-        self.ref_dataset = Dataset(self.ref_lats, self.ref_lons,
-            self.ref_times, self.ref_values, self.ref_variable)
-        # Initialize target dataset.
-        self.tgt_lats = np.array([10, 20, 30, 40, 50])
-        self.tgt_lons = np.array([5, 15, 25, 35, 45])
-        self.tgt_times = np.array([dt.datetime(2000, x, 1)
-                                   for x in range(1, 13)])
-        self.tgt_values = np.array(range(299, -1, -1)).reshape(12, 5, 5)
-        self.tgt_variable = "tgt"
-        self.tgt_dataset = Dataset(self.tgt_lats, self.tgt_lons,
-            self.tgt_times, self.tgt_values, self.tgt_variable)
-
-    def test_function_run(self):
-        result = self.metric.run(self.ref_dataset, self.tgt_dataset)
-        self.assertEqual(result, 0.0)
-=======
-    def test_function_run_abs(self):
-        '''Test mean bias function between reference dataset and target dataset with abs as True.'''
-        expected_result = np.zeros((5, 5), dtype=np.int)
-        expected_result.fill(300)
-        np.testing.assert_array_equal(self.mean_bias.run(self.reference_dataset, self.target_dataset, True), expected_result)
-
->>>>>>> ee1d860d
-
 class TestRMSError(unittest.TestCase):
     '''Test the metrics.RMSError metric.'''
     def setUp(self):
