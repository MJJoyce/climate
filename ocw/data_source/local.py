# Licensed to the Apache Software Foundation (ASF) under one
# or more contributor license agreements.  See the NOTICE file
# distributed with this work for additional information
# regarding copyright ownership.  The ASF licenses this file
# to you under the Apache License, Version 2.0 (the
# "License"); you may not use this file except in compliance
# with the License.  You may obtain a copy of the License at
#
#    http://www.apache.org/licenses/LICENSE-2.0
#
# Unless required by applicable law or agreed to in writing,
# software distributed under the License is distributed on an
# "AS IS" BASIS, WITHOUT WARRANTIES OR CONDITIONS OF ANY
# KIND, either express or implied.  See the License for the
# specific language governing permissions and limitations
# under the License.

import calendar
from datetime import timedelta ,datetime
from time import strptime
from glob import glob
import re
import string
import os

from ocw.dataset import Dataset
import ocw.utils as utils

import netCDF4
import numpy
import numpy.ma as ma

LAT_NAMES = ['x', 'rlat', 'rlats', 'lat', 'lats', 'latitude', 'latitudes']
LON_NAMES = ['y', 'rlon', 'rlons', 'lon', 'lons', 'longitude', 'longitudes']
TIME_NAMES = ['time', 'times', 'date', 'dates', 'julian']


def _get_netcdf_variable_name(valid_var_names, netcdf, netcdf_var):
    ''' Determine if one of a set of variable names are in a NetCDF Dataset. 

    Looks for an occurrence of a valid_var_name in the NetCDF variable data.
    This is useful for automatically determining the names of the lat, lon,
    and time variable names inside of a dataset object.

    :param valid_var_names: The possible variable names to search for in 
        the netCDF object.
    :type valid_var_names: List of Strings
    :param netcdf: The netCDF Dataset object in which to check for
        valid_var_names.
    :type netcdf: netcdf4.Dataset
    :param netcdf_var: The relevant variable name to search over in the 
        netcdf object. This is used to narrow down the search for valid
        variable names by first checking the desired variable's dimension
        values for one or more of the valid variable names.

    :returns: The variable from valid_var_names that it locates in 
        the netCDF object.

    :raises ValueError: When unable to locate a single matching variable
        name in the NetCDF Dataset from the supplied list of valid variable
        names.
    '''

    # Check for valid variable names in netCDF variable dimensions
    dimensions = netcdf.variables[netcdf_var].dimensions
    dims_lower = [dim.encode().lower() for dim in dimensions]

    intersect = set(valid_var_names).intersection(dims_lower)

    if len(intersect) == 1:
        # Retrieve the name of the dimension where we found the matching
        # variable name
        index = dims_lower.index(intersect.pop())
        dimension_name = dimensions[index].encode()

        # Locate all of the variables that share the dimension that we matched
        # earlier. If the dimension's name matches then that variable is
        # potentially what we want to return to the user.
        possible_vars = []
        for var in netcdf.variables.keys():
            var_dimensions = netcdf.variables[var].dimensions

            # Skip any dimensions are > 1D
            if len(var_dimensions) != 1:
                continue

            if var_dimensions[0].encode() == dimension_name:
                possible_vars.append(var)

        # If there are multiple variables with matching dimension names then we
        # aren't able to determining the correct variable name using the
        # variable dimensions. We need to try a different approach. Otherwise,
        # we're done!
        if len(possible_vars) == 1:
            return possible_vars[0]

    # Check for valid variable names in netCDF variable names
    variables = netcdf.variables.keys()
    vars_lower = [var.encode().lower() for var in variables]

    intersect = set(valid_var_names).intersection(vars_lower)

    if len(intersect) == 1:
        index = vars_lower.index(intersect.pop())
        return variables[index]

    # If we couldn't locate a single matching valid variable then we're unable
    # to automatically determine the variable names for the user.
    error = (
        "Unable to locate a single matching variable name from the "
        "supplied list of valid variable names. "
    )
    raise ValueError(error)

def load_WRF_2d_files(file_path=None,
                      filename_pattern=None,
                      filelist=None,
                      variable_name='T2',
                      name=''):
    ''' Load multiple WRF (or nuWRF) original output files containing 2D fields such as precipitation and surface variables into a Dataset.
    The dataset can be spatially subset.
    :param file_path: Directory to the NetCDF file to load.
    :type file_path: :mod:`string`
    :param filename_pattern: Path to the NetCDF file to load.
    :type filename_pattern: :list:`string`
    :param filelist: A list of filenames
    :type filelist: :list:`string`
    :param variable_name: The variable name to load from the NetCDF file.
    :type variable_name: :mod:`string`
    :param name: (Optional) A name for the loaded dataset.
    :type name: :mod:`string`
    :returns: An OCW Dataset object with the requested variable's data from
        the NetCDF file.
    :rtype: :class:`dataset.Dataset`
    :raises ValueError:
    '''

    if not filelist:
        WRF_files = []
        for pattern in filename_pattern:
            WRF_files.extend(glob(file_path + pattern))
    else:
        WRF_files = [line.rstrip('\n') for line in open(filelist)]

    WRF_files.sort()

    file_object_first = netCDF4.Dataset(WRF_files[0])
    lats = file_object_first.variables['XLAT'][0,:]
    lons = file_object_first.variables['XLONG'][0,:]

    times = []
    nfile = len(WRF_files)
    for ifile, file in enumerate(WRF_files):
        print 'Reading file '+str(ifile+1)+'/'+str(nfile), file
        file_object = netCDF4.Dataset(file)
        time_struct_parsed = strptime(file[-19:],"%Y-%m-%d_%H:%M:%S")     
        for ihour in numpy.arange(24):
            times.append(datetime(*time_struct_parsed[:6]) + timedelta(hours=ihour))
        values0= file_object.variables[variable_name][:]
        if ifile == 0:
            values = values0                                  
            variable_unit = file_object.variables[variable_name].units
        else:
            values = numpy.concatenate((values, values0)) 
        file_object.close()
    times = numpy.array(times)
    return Dataset(lats, lons, times, values, variable_name, units=variable_unit, name=name)

def load_file(file_path,
              variable_name,
              variable_unit = None,
              elevation_index=0,
              name='',
              lat_name=None,
              lon_name=None,
              time_name=None):
    ''' Load a NetCDF file into a Dataset.

    :param file_path: Path to the NetCDF file to load.
    :type file_path: :mod:`string`

    :param variable_name: The variable name to load from the NetCDF file.
    :type variable_name: :mod:`string`

    :param variable_unit: (Optional) The variable unit to load from the NetCDF file.
    :type variable_unit: :mod:`string`

    :param elevation_index: (Optional) The elevation index for which data should
        be returned. Climate data is often times 4 dimensional data. Some
        datasets will have readins at different height/elevation levels. OCW
        expects 3D data so a single layer needs to be stripped out when loading.
        By default, the first elevation layer is used. If desired you may
        specify the elevation value to use.
    :type elevation_index: :class:`int`

    :param name: (Optional) A name for the loaded dataset.
    :type name: :mod:`string`

    :param lat_name: (Optional) The latitude variable name to extract from the
        dataset.
    :type lat_name: :mod:`string`

    :param lon_name: (Optional) The longitude variable name to extract from the
        dataset.
    :type lon_name: :mod:`string`

    :param time_name: (Optional) The time variable name to extract from the
        dataset.
    :type time_name: :mod:`string`

    :returns: An OCW Dataset object with the requested variable's data from
        the NetCDF file.
    :rtype: :class:`dataset.Dataset`

    :raises ValueError: When the specified file path cannot be loaded by ndfCDF4
        or when the lat/lon/time variable name cannot be determined
        automatically.
    '''

    try:
        netcdf = netCDF4.Dataset(file_path, mode='r')
    except RuntimeError:
        err = "Dataset filepath is invalid. Please ensure it is correct."
        raise ValueError(err)
    except:
        err = (
            "The given file cannot be loaded. Please ensure that it is a valid "
            "NetCDF file. If problems persist, report them to the project's "
            "mailing list."
        )
        raise ValueError(err)

    if not lat_name:
        lat_name = _get_netcdf_variable_name(LAT_NAMES, netcdf, variable_name)
    if not lon_name:
        lon_name = _get_netcdf_variable_name(LON_NAMES, netcdf, variable_name)
    if not time_name:
        time_name = _get_netcdf_variable_name(TIME_NAMES, netcdf, variable_name)

    lats = netcdf.variables[lat_name][:]    
    lons = netcdf.variables[lon_name][:]
    time_raw_values = netcdf.variables[time_name][:]
    times = utils.decode_time_values(netcdf, time_name)
    times = numpy.array(times)
    values = ma.array(netcdf.variables[variable_name][:])
    variable_unit = netcdf.variables[variable_name].units

    # If the values are 4D then we need to strip out the elevation index
    if len(values.shape) == 4:
        # Determine the set of possible elevation dimension names excluding
        # the list of names that are used for the lat, lon, and time values.
        dims = netcdf.variables[variable_name].dimensions
        dimension_names = [dim_name.encode() for dim_name in dims]
        lat_lon_time_var_names = [lat_name, lon_name, time_name]

        elev_names = set(dimension_names) - set(lat_lon_time_var_names)

        # Grab the index value for the elevation values
        level_index = dimension_names.index(elev_names.pop())

        # Strip out the elevation values so we're left with a 3D array.
        if level_index == 0:
            values = values [elevation_index,:,:,:]
        elif level_index == 1:
            values = values [:,elevation_index,:,:]
        elif level_index == 2:
            values = values [:,:,elevation_index,:]
        else:
            values = values [:,:,:,elevation_index]

    origin = {
        'source': 'local',
        'path': file_path,
        'lat_name': lat_name,
        'lon_name': lon_name,
        'time_name': time_name
    }
    if elevation_index != 0: origin['elevation_index'] = elevation_index

    return Dataset(lats, lons, times, values, variable=variable_name,
                   units=variable_unit, name=name, origin=origin)

def load_multiple_files(file_path,
                        variable_name,
                        dataset_name='model',
                        variable_unit=None,
                        lat_name=None,
                        lon_name=None,
                        time_name=None):
    ''' load multiple netcdf files with common filename pattern and return an array of OCW datasets

    :param file_path: directory name and common file name patterns where the NetCDF files to load are stored.
    :type file_path: :mod:`string`
    :param dataset_name: a name of dataset when reading a single file 
    :type dataset_name: :mod:'string'
    :param variable_name: The variable name to load from the NetCDF file.
    :type variable_name: :mod:`string`
    :param variable_unit: (Optional) The variable unit to load from the NetCDF file.
    :type variable_unit: :mod:`string`
    :param elevation_index: (Optional) The elevation index for which data should
        be returned. Climate data is often times 4 dimensional data. Some
        datasets will have readins at different height/elevation levels. OCW
        expects 3D data so a single layer needs to be stripped out when loading.
        By default, the first elevation layer is used. If desired you may
        specify the elevation value to use.
    :param lat_name: (Optional) The latitude variable name to extract from the
        dataset.
    :type lat_name: :mod:`string`
    :param lon_name: (Optional) The longitude variable name to extract from the
        dataset.
    :type lon_name: :mod:`string`
    :param time_name: (Optional) The time variable name to extract from the
        dataset.
    :type time_name: :mod:`string`
    :returns: An array of OCW Dataset objects, an array of dataset names
    :rtype: :class:`list`
    '''

    data_filenames = []
    data_filenames.extend(glob(file_path))
    data_filenames.sort()

    # number of files
    ndata = len(data_filenames)
    if ndata == 1:
        data_name = [dataset_name]
    else:
        data_name = []
        data_filenames_reversed = []
        for element in data_filenames:
            data_filenames_reversed.append(element[::-1])
        prefix = os.path.commonprefix(data_filenames)
        postfix = os.path.commonprefix(data_filenames_reversed)[::-1]
        for element in data_filenames:
            data_name.append(element.replace(prefix,'').replace(postfix,''))

    datasets = []
    for ifile,filename in enumerate(data_filenames):
        datasets.append(load_file(filename, variable_name, variable_unit, name=data_name[ifile],
                        lat_name=lat_name, lon_name=lon_name, time_name=time_name))
    
    return datasets, data_name

<<<<<<< HEAD
def load_WRF_2d_files_RAIN(file_path=None,
                      filename_pattern=None,
                      filelist=None,
                      name=''):
    ''' Load multiple WRF (or nuWRF) original output files containing 2D fields such as precipitation and surface variables into a Dataset.
    The dataset can be spatially subset.
=======
def load_dataset_from_multiple_netcdf_files(file_list, variable_name,
                                            lat_name=None, lon_name=None, time_name=None,
                                            name='', file_path=None, filename_pattern=None,
                                            mask_file=None, mask_variable=None, mask_value=0):
    ''' Load multiple netCDF files from the same source (an observation or a model) into a Dataset.
    The dataset can be spatially subset.
    :param filelist: A text file including a list of filenames
    :type filelist: :mod:`string`
    :param variable_name: The variable name to load from the NetCDF file.
    :type variable_name: :mod:`string`
    :param lat_name: (Optional) The latitude variable name to extract from the
        dataset.
    :type lat_name: :mod:`string`

    :param lon_name: (Optional) The longitude variable name to extract from the
        dataset.
    :type lon_name: :mod:`string`

    :param time_name: (Optional) The time variable name to extract from the
        dataset.
    :type time_name: :mod:`string`
    :param name: (Optional) A name for the loaded dataset.
    :type name: :mod:`string`
>>>>>>> 76b0914a
    :param file_path: Directory to the NetCDF file to load.
    :type file_path: :mod:`string`
    :param filename_pattern: Path to the NetCDF file to load.
    :type filename_pattern: :list:`string`
<<<<<<< HEAD
    :param name: (Optional) A name for the loaded dataset.
    :type name: :mod:`string`
=======
    :param mask_file: A netcdf file with two-dimensional mask indices
    :type filelist: :mod:`string`
    :param mask_variable: The variable name to load from the mask_file.
    :type variable_name: :mod:`string`
    :param mask_value: an index for spatial subsetting a dataset 
    :type mask_value: :class:`int`
>>>>>>> 76b0914a
    :returns: An OCW Dataset object with the requested variable's data from
        the NetCDF file.
    :rtype: :class:`dataset.Dataset`
    :raises ValueError:
    '''
<<<<<<< HEAD

    if not filelist:
        WRF_files = []
        for pattern in filename_pattern:
            WRF_files.extend(glob(file_path + pattern))
        WRF_files.sort()
    else:
        WRF_files=[line.rstrip('\n') for line in open(filelist)]

    file_object_first = netCDF4.Dataset(WRF_files[0])
    lats = file_object_first.variables['XLAT'][0,:]
    lons = file_object_first.variables['XLONG'][0,:]

    times = []
    nfile = len(WRF_files)
    for ifile, file in enumerate(WRF_files):
        print 'Reading file '+str(ifile+1)+'/'+str(nfile), file
        file_object = netCDF4.Dataset(file)
        time_struct_parsed = strptime(file[-19:],"%Y-%m-%d_%H:%M:%S")
        for ihour in range(24):
            times.append(datetime(*time_struct_parsed[:6]) + timedelta(hours=ihour))
        if ifile == 0:
            values0= file_object.variables['RAINC'][:]+file_object.variables['RAINNC'][:]
        else:
            values0= numpy.concatenate((values0, file_object.variables['RAINC'][:]+file_object.variables['RAINNC'][:]))
        file_object.close()
    times= numpy.array(times)
    years = numpy.array([d.year for d in times])
    ncycle = numpy.unique(years).size
    print 'ncycle=',ncycle
    nt, ny, nx = values0.shape
    values = numpy.zeros([nt-ncycle*24, ny, nx])
    times2 = []
    nt2 = nt/ncycle
    # remove the first day in each year
    nt3 = nt2-24
    t_index = 0
    for icycle in numpy.arange(ncycle):
        for it in numpy.arange(nt3)+24:
            values[t_index,:] = values0[icycle*nt2+it,:]-values0[icycle*nt2+it-1,:]
            times2.append(times[icycle*nt2+it])
            t_index = t_index +1
    variable_name = 'PREC'
    variable_unit= 'mm/hr'
    times2 = numpy.array(times2)
    return Dataset(lats, lons, times2, values, variable_name, units=variable_unit, name=name)
=======
    nc_files = []
    if not file_list:
        for pattern in filename_pattern:
            nc_files.extend(glob(file_path + pattern))
    else:
        nc_files = [line.rstrip('\n') for line in open(file_list)]

    nc_files.sort()

    dataset0 = load_file(nc_files[0], variable_name=variable_name, lat_name=lat_name, lon_name=lon_name, time_name=time_name)
    if dataset0.lons.ndim == 1 and dataset0.lats.ndim ==1:
        lons, lats = numpy.meshgrid(dataset0.lons, dataset0.lats)
    elif dataset0.lons.ndim == 2 and dataset0.lats.ndim ==2:
        lons = dataset0.lons
        lats = dataset0.lats

    if mask_file: 
        mask_dataset = load_file(mask_file, mask_variable)
        y_index, x_index = numpy.where(mask_dataset.values == mask_value)

    times = []
    nfile = len(nc_files)
    for ifile, file in enumerate(nc_files):
        print 'NC file '+str(ifile+1)+'/'+str(nfile), file
        file_object0= load_file(file, variable_name)
        values0= file_object0.values
        times.extend(file_object0.times)
        if mask_file:
            values0 = values0[:,y_index, x_index]
        if ifile == 0:
            data_values = values0
        else:
            data_values= numpy.concatenate((data_values, values0))
    times = numpy.array(times)
    return Dataset(lats, lons, times, data_values, variable_name, name=name)
>>>>>>> 76b0914a
<|MERGE_RESOLUTION|>--- conflicted
+++ resolved
@@ -341,59 +341,23 @@
     
     return datasets, data_name
 
-<<<<<<< HEAD
 def load_WRF_2d_files_RAIN(file_path=None,
                       filename_pattern=None,
                       filelist=None,
                       name=''):
     ''' Load multiple WRF (or nuWRF) original output files containing 2D fields such as precipitation and surface variables into a Dataset.
     The dataset can be spatially subset.
-=======
-def load_dataset_from_multiple_netcdf_files(file_list, variable_name,
-                                            lat_name=None, lon_name=None, time_name=None,
-                                            name='', file_path=None, filename_pattern=None,
-                                            mask_file=None, mask_variable=None, mask_value=0):
-    ''' Load multiple netCDF files from the same source (an observation or a model) into a Dataset.
-    The dataset can be spatially subset.
-    :param filelist: A text file including a list of filenames
-    :type filelist: :mod:`string`
-    :param variable_name: The variable name to load from the NetCDF file.
-    :type variable_name: :mod:`string`
-    :param lat_name: (Optional) The latitude variable name to extract from the
-        dataset.
-    :type lat_name: :mod:`string`
-
-    :param lon_name: (Optional) The longitude variable name to extract from the
-        dataset.
-    :type lon_name: :mod:`string`
-
-    :param time_name: (Optional) The time variable name to extract from the
-        dataset.
-    :type time_name: :mod:`string`
-    :param name: (Optional) A name for the loaded dataset.
-    :type name: :mod:`string`
->>>>>>> 76b0914a
     :param file_path: Directory to the NetCDF file to load.
     :type file_path: :mod:`string`
     :param filename_pattern: Path to the NetCDF file to load.
     :type filename_pattern: :list:`string`
-<<<<<<< HEAD
     :param name: (Optional) A name for the loaded dataset.
     :type name: :mod:`string`
-=======
-    :param mask_file: A netcdf file with two-dimensional mask indices
-    :type filelist: :mod:`string`
-    :param mask_variable: The variable name to load from the mask_file.
-    :type variable_name: :mod:`string`
-    :param mask_value: an index for spatial subsetting a dataset 
-    :type mask_value: :class:`int`
->>>>>>> 76b0914a
     :returns: An OCW Dataset object with the requested variable's data from
         the NetCDF file.
     :rtype: :class:`dataset.Dataset`
     :raises ValueError:
     '''
-<<<<<<< HEAD
 
     if not filelist:
         WRF_files = []
@@ -440,7 +404,43 @@
     variable_unit= 'mm/hr'
     times2 = numpy.array(times2)
     return Dataset(lats, lons, times2, values, variable_name, units=variable_unit, name=name)
-=======
+
+def load_dataset_from_multiple_netcdf_files(file_list, variable_name,
+                                            lat_name=None, lon_name=None, time_name=None,
+                                            name='', file_path=None, filename_pattern=None,
+                                            mask_file=None, mask_variable=None, mask_value=0):
+    ''' Load multiple netCDF files from the same source (an observation or a model) into a Dataset.
+    The dataset can be spatially subset.
+    :param filelist: A text file including a list of filenames
+    :type filelist: :mod:`string`
+    :param variable_name: The variable name to load from the NetCDF file.
+    :type variable_name: :mod:`string`
+    :param lat_name: (Optional) The latitude variable name to extract from the
+        dataset.
+    :type lat_name: :mod:`string`
+    :param lon_name: (Optional) The longitude variable name to extract from the
+        dataset.
+    :type lon_name: :mod:`string`
+    :param time_name: (Optional) The time variable name to extract from the
+        dataset.
+    :type time_name: :mod:`string`
+    :param name: (Optional) A name for the loaded dataset.
+    :type name: :mod:`string`
+    :param file_path: Directory to the NetCDF file to load.
+    :type file_path: :mod:`string`
+    :param filename_pattern: Path to the NetCDF file to load.
+    :type filename_pattern: :list:`string`
+    :param mask_file: A netcdf file with two-dimensional mask indices
+    :type filelist: :mod:`string`
+    :param mask_variable: The variable name to load from the mask_file.
+    :type variable_name: :mod:`string`
+    :param mask_value: an index for spatial subsetting a dataset 
+    :type mask_value: :class:`int`
+    :returns: An OCW Dataset object with the requested variable's data from
+        the NetCDF file.
+    :rtype: :class:`dataset.Dataset`
+    :raises ValueError:
+    '''
     nc_files = []
     if not file_list:
         for pattern in filename_pattern:
@@ -476,4 +476,3 @@
             data_values= numpy.concatenate((data_values, values0))
     times = numpy.array(times)
     return Dataset(lats, lons, times, data_values, variable_name, name=name)
->>>>>>> 76b0914a
