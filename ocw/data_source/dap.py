--- conflicted
+++ resolved
@@ -28,13 +28,10 @@
     :type url: :mod:`string`
 
     :param variable: The name of the variable to read from the dataset.
-<<<<<<< HEAD
-    :type variable: String
+    :type variable: :mod:`string`
+
     :param name: (Optional) A name for the loaded dataset.
-    :type name: String
-=======
-    :type variable: :mod:`string`
->>>>>>> 95f09437
+    :type name: :mod:`string`
 
     :returns: A :class:`dataset.Dataset` containing the dataset pointed to by
         the OpenDAP URL.
