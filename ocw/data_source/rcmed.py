--- conflicted
+++ resolved
@@ -337,13 +337,10 @@
     :type start_time: :class:`datetime.datetime`
 
     :param end_time: End time 
-<<<<<<< HEAD
-    :type end_time: Datetime
+    :type end_time: :class:`datetime.datetime`
+
     :param name: (Optional) A name for the loaded dataset.
-    :type name: String
-=======
-    :type end_time: :class:`datetime.datetime`
->>>>>>> 95f09437
+    :type name: :mod:`string`
 
     :returns: An OCW Dataset object contained the requested data from RCMED.
     :rtype: :class:`dataset.Dataset`
