#
# Licensed to the Apache Software Foundation (ASF) under one
# or more contributor license agreements.  See the NOTICE file
# distributed with this work for additional information
# regarding copyright ownership.  The ASF licenses this file
# to you under the Apache License, Version 2.0 (the
# "License"); you may not use this file except in compliance
# with the License.  You may obtain a copy of the License at
#
#    http://www.apache.org/licenses/LICENSE-2.0
#
# Unless required by applicable law or agreed to in writing,
# software distributed under the License is distributed on an
# "AS IS" BASIS, WITHOUT WARRANTIES OR CONDITIONS OF ANY
# KIND, either express or implied.  See the License for the
# specific language governing permissions and limitations
# under the License.
#

import urllib2

from ocw.esgf.constants import DEFAULT_ESGF_SEARCH
from ocw.esgf.download import download
from ocw.esgf.logon2 import logon2
from ocw.esgf.search import SearchClient
import ocw.data_source.local as local

from bs4 import BeautifulSoup
import requests

def load_dataset(dataset_id,
                 variable,
                 esgf_username,
                 esgf_password,
                 search_url=DEFAULT_ESGF_SEARCH,
                 elevation_index=0,
                 name='',
                 **additional_constraints):
    ''' Load an ESGF dataset.

    :param dataset_id: The ESGF ID of the dataset to load.
    :type dataset_id: :mod:`string`

    :param variable: The variable to load.
    :type variable: :mod:`string`

    :param esgf_username: ESGF OpenID value to use for authentication.
    :type esgf_username: :mod:`string`

    :param esgf_password: ESGF Password to use for authentication.
    :type esgf_password: :mod:`string`

    :param search_url: (Optional) The ESGF node to use for searching. Defaults
        to the Jet Propulsion Laboratory node.
    :type search_url: :mod:`string`

    :param elevation_index: (Optional) The elevation level to strip out when
        loading the dataset using ocw.data_source.local.
<<<<<<< HEAD
    :param name: (Optional) A name for the loaded dataset.
    :type name: String
=======
    :type elevation_index: :class:`int`

>>>>>>> 95f09437
    :param additional_constraints: (Optional) Additional key,value pairs to
        pass as constraints to the search wrapper. These can be anything found
        on the ESGF metadata page for a dataset.

    :returns: A :class:`list` of :class:`dataset.Dataset` contained the
        requested dataset. If the dataset is stored in multiple files each will
        be loaded into a separate :class:`dataset.Dataset`.

    :raises ValueError: If no dataset can be found for the supplied ID and
        variable, or if the requested dataset is a multi-file dataset.
    '''
    download_data = _get_file_download_data(url=search_url,
                                            dataset_id=dataset_id,
                                            variable=variable)

    datasets = []
    for url, var in download_data:
        _download_files([url], esgf_username, esgf_password)
        datasets.append(local.load_file('/tmp/' + url.split('/')[-1],
                                        var,
                                        name=name,
                                        elevation_index=elevation_index))

    return datasets

def _get_file_download_data(dataset_id, variable, url=DEFAULT_ESGF_SEARCH):
    ''''''
    url += '?distrib=false&type=File&dataset_id={}&variable={}'
    url = url.format(dataset_id, variable)

    r = requests.get(url)
    xml = BeautifulSoup(r.content)

    dont_have_results = not bool(xml.response.result['numfound'])

    if dont_have_results:
        err = "esgf.load_dataset: No files found for specified dataset."
        raise ValueError(err)

    # Split out URLs for dataset download along with variable names for each
    # of those files.
    url_groups = xml.response.result.findAll('arr', {'name': 'url'})
    variable_groups = xml.response.result.findAll('arr', {'name': 'variable'})

    urls = [group.findAll('str')[0].string.split('|')[0]
            for group in url_groups]
    variables = [group.findAll('str')[0].string
                 for group in variable_groups]

    return zip(urls, variables)

def _download_files(file_urls, username, password, download_directory='/tmp'):
    ''''''
    try:
        logon2(username, password)
    except urllib2.HTTPError:
        raise ValueError('esgf._download_files: Invalid login credentials')

    for url in file_urls:
        download(url, toDirectory=download_directory)<|MERGE_RESOLUTION|>--- conflicted
+++ resolved
@@ -56,13 +56,11 @@
 
     :param elevation_index: (Optional) The elevation level to strip out when
         loading the dataset using ocw.data_source.local.
-<<<<<<< HEAD
-    :param name: (Optional) A name for the loaded dataset.
-    :type name: String
-=======
     :type elevation_index: :class:`int`
 
->>>>>>> 95f09437
+    :param name: (Optional) A name for the loaded dataset.
+    :type name: :mod:`string`
+
     :param additional_constraints: (Optional) Additional key,value pairs to
         pass as constraints to the search wrapper. These can be anything found
         on the ESGF metadata page for a dataset.
